--- conflicted
+++ resolved
@@ -1,6 +1,7 @@
 import os
 from setuptools import setup, find_packages
 
+module_name = "deer"
 module_name = "deer"
 
 file_dir = os.path.dirname(os.path.realpath(__file__))
@@ -15,25 +16,14 @@
 setup(
     name=module_name,
     version=version["get_version"](),
-<<<<<<< HEAD
-    description='Parallelizing sequential models',
-    url='https://github.com/mfkasim1/deer/',
-=======
     description='Parallelizing RNN and NeuralODE models',
     url='https://github.com/machine-discovery/deer/',
->>>>>>> ed4d28ca
     author='mfkasim1',
     author_email='muhammad@machine-discovery.com',
     license='BSD-3',
     packages=find_packages(),
     python_requires=">=3.9",
     install_requires=[
-<<<<<<< HEAD
-        "numpy>=1.8.2",
-        "scipy>=1.7.2",
-        "tensorboard>=2.2.0",
-        "matplotlib>=3.4.2",
-=======
         "numpy==1.24.0",
         "scipy==1.10.1",
         "tensorboard==2.13.0",
@@ -43,7 +33,6 @@
         "ml_dtypes==0.2.0",
         "pytest>=7.4.2",
         "tqdm>=4.66.1",
->>>>>>> ed4d28ca
     ],
     classifiers=[
         "Development Status :: 3 - Alpha",
@@ -53,15 +42,9 @@
         "Topic :: Scientific/Engineering :: Mathematics",
         "License :: OSI Approved :: BSD-3 License",
 
-<<<<<<< HEAD
-        "Programming Language :: Python :: 3.8",
-        "Programming Language :: Python :: 3.9",
-        "Programming Language :: Python :: 3.10",
-=======
         "Programming Language :: Python :: 3.9",
         "Programming Language :: Python :: 3.10",
         "Programming Language :: Python :: 3.11",
->>>>>>> ed4d28ca
     ],
     keywords="deep-learning rnn neural-networks neural-ode recurrent-neural-networks parallelization",
     zip_safe=False
